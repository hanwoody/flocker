admin
app
apps
<<<<<<< HEAD
admin
sysadmin
=======
>>>>>>> 9ed842d9
behaviour
Btrfs
Buildbot
checksum
Copr
dataset
Deis
failover
filename
filesystem
filesystems
Flocker
Freenode
handoff
handoffs
hoc
Homebrew
hostname
internet
Kubernetes
libswarm
Mesos
metadata
multi
NAT'd
petabyte
petabytes
pre
programmatically
proxied
proxying
snapshotting
stateful
sysadmin
timestamp
virtualization
VMware
webhook
workflow
ZFS<|MERGE_RESOLUTION|>--- conflicted
+++ resolved
@@ -1,11 +1,6 @@
 admin
 app
 apps
-<<<<<<< HEAD
-admin
-sysadmin
-=======
->>>>>>> 9ed842d9
 behaviour
 Btrfs
 Buildbot
