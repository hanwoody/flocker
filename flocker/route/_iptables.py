# Copyright Hybrid Logic Ltd.  See LICENSE file for details.
# -*- test-case-name: flocker.route.test_create -*-

"""
Manipulate network routing behavior on a node using ``iptables``.
"""

from __future__ import unicode_literals

from collections import namedtuple
from subprocess import check_output

from ipaddr import IPAddress

from twisted.python.filepath import FilePath

FLOCKER_COMMENT_MARKER = b"flocker"

iptables_options = namedtuple("iptables_options", "comment destination_port to_destination")

class Proxy(namedtuple("Proxy", "ip port")):
    """
    :ivar ipaddr.IPv4Address ip: The IPv4 address towards which this proxy
        directs traffic.

    :ivar int port: The TCP port number on which this proxy operates.
    """


def create_proxy_to(ip, port):
    """
    Create a new TCP proxy to `ip` on port `port`.

    :param ip: The destination to which to proxy.
    :type ip: ipaddr.IPv4Address

    :param int port: The TCP port number on which to proxy.

    :return: None
    """
    # We don't want to mangle traffic coming *out* of the target container.
    # That container might be on this host or it might be somewhere else.  So
    # we might need to figure that out (or accept it as an argument) and add a
    # "not interface foo" filter here.

    # The first goal is to configure "Destination NAT" (DNAT).  We're just
    # going to rewrite the destination address of traffic arriving on the
    # specified port so it looks like it is destined for the specified ip
    # instead of destined for "us".  This gets the packets delivered to the
    # right destination.

    check_output([
            b"iptables",

            # All NAT stuff happens in the netfilter NAT table.
            b"--table", b"nat",

            # Destination NAT has to happen "pre"-routing so that the normal routing
            # rules on the machine will use the re-written destination address and get
            # the packet to that new destination.  Accomplish this by appending the
            # rule to the PREROUTING chain.
            b"--append", b"PREROUTING",

            # Only re-route traffic with a destination port matching the one we
            # were told to manipulate.  It is also necessary to specify TCP (or
            # UDP) here since that is the layer of the network stack that
            # defines ports.
            b"--protocol", b"tcp", b"--destination-port", unicode(port).encode("ascii"),

            # And only re-route traffic directed at this host.  Traffic
            # originating on this host directed at some random other host that
            # happens to be on the same port should be left alone.
            b"--match", b"addrtype", b"--dst-type", b"LOCAL",

            # Tag it as a flocker-created rule so we can recognize it later.
            b"--match", b"comment", b"--comment", FLOCKER_COMMENT_MARKER,

            # If the filter matched, jump to the DNAT chain to handle doing the
            # actual packet mangling.  DNAT is a built-in chain that already
            # knows how to do this.  Pass an argument to the DNAT chain so it
            # knows how to mangle the packet - rewrite the destination IP of
            # the address to the target we were told to use.
            b"--jump", b"DNAT", b"--to-destination", unicode(ip).encode("ascii"),
    ])

    # Bonus round!  Having performed DNAT (changing the destination) during
    # prerouting we are now prepared to send the packet on somewhere else.  On
    # its way out of this system it is also necessary to further modify and
    # then track that packet.  We want it to look like it comes from us (the
    # downstream client will be *very* confused if the node we're passing the
    # packet on to replies *directly* to them; and by confused I mean it will
    # be totally broken, of course) so we also need to "masquerade" in the
<<<<<<< HEAD
    # postrouting chain.  This changes the source address of the packet to the
    # address of the external interface the packet is exiting upon.  Doing SNAT
    # here would be a little bit more efficient because the kernel could avoid
    # looking up the external interface's address for every single packet.  But
    # it requires this code to know that address and it requires that if it
    # ever changes the rule gets updated.  So we'll just masquerade for now.
    check_output([
            b"iptables",

            # All NAT stuff happens in the netfilter NAT table.
            b"--table", b"nat",

            # As described above, this transformation happens after routing decisions
            # have been made and the packet is on its way out of the system.
            # Therefore, append the rule to the POSTROUTING chain.
            b"--append", b"POSTROUTING",

            # We'll stick to matching the same kinds of packets we matched in
            # the earlier stage.  We might want to change the factoring of this
            # code to avoid the duplication - particularly in case we want to
            # change the specifics of the filter.
            #
            # This omits the LOCAL addrtype check, though, because at this
            # point the packet is definitely leaving this host.
            b"--protocol", b"tcp", b"--destination-port", unicode(port).encode("ascii"),

            # Do the masquerading.
            b"--jump", b"MASQUERADE",
    ])
=======
    # postrouting chain.  This changes the source address (ip and port) of the
    # packet to the address of the external interface the packet is exiting
    # upon.  Doing SNAT here would be a little bit more efficient because the
    # kernel could avoid looking up the external interface's address for every
    # single packet.  But it requires this code to know that address and it
    # requires that if it ever changes the rule gets updated and it may require
    # some steps to do port allocation (not sure what they are yet).  So we'll
    # just masquerade for now.

    rule = Rule()

    # We'll stick to matching the same kinds of packets we matched in the
    # earlier stage.  We might want to change the factoring of this code to
    # avoid the duplication - particularly in case we want to change the
    # specifics of the filter.
    #
    # This omits the LOCAL addrtype check because at this point the packet is
    # definitely leaving this host.
    rule.protocol = b"tcp"
    tcp = rule.create_match(b"tcp")
    tcp.dport = unicode(port).encode("ascii")

    # Do the masquerading.
    rule.create_target(b"MASQUERADE")

    # As described above, this transformation happens after routing decisions
    # have been made and the packet is on its way out of the system.
    # Therefore, append the rule to the POSTROUTING chain.
    postrouting = Chain(nat, b"POSTROUTING")
    postrouting.append_rule(rule)
>>>>>>> 2655bdee

    # Secret level!!  Traffic that originates *on* the host bypasses the
    # PREROUTING chain.  Instead, it passes through the OUTPUT chain.  If we
    # want connections from localhost to the forwarded port to be affected then
    # we need a rule in the OUTPUT chain to do the same kind of DNAT that we
    # did in the PREROUTING chain.
    check_output([
            b"iptables",

            # All NAT stuff happens in the netfilter NAT table.
            b"--table", b"nat",

            # As mentioned, this rule is for the OUTPUT chain.
            b"--append", b"OUTPUT",

            # Matching the exact same kinds of packets as the PREROUTING rule
            # matches.
            b"--protocol", b"tcp",
            b"--destination-port", unicode(port).encode("ascii"),
            b"--match", b"addrtype", b"--dst-type", b"LOCAL",

            # Do the same DNAT as we did in the rule for the PREROUTING chain.
            b"--jump", b"DNAT", b"--to-destination", unicode(ip).encode("ascii"),
    ])

    # The network stack only considers forwarding traffic when certain system
    # configuration is in place.
    #
    # https://www.kernel.org/doc/Documentation/networking/ip-sysctl.txt will
    # explain the meaning of these in (very slightly) more detail.
    conf = FilePath(b"/proc/sys/net/ipv4/conf")
    with conf.descendant([b"default", b"forwarding"]).open("wb") as forwarding:
        forwarding.write(b"1")

    # In order to have the OUTPUT chain DNAT rule affect routing decisions, we
    # also need to tell the system to make routing decisions about traffic from
    # or to localhost.
    for path in conf.children():
        with path.child(b"route_localnet").open("wb") as route_localnet:
            route_localnet.write(b"1")

    return Proxy(ip, port)


def enumerate_proxies():
    """
    Retrieve configured proxy information.

    :return: A :py:class:`list` of objects describing all configured proxies.
    """
    proxies = []
    for rule in get_flocker_rules():
        proxies.append(Proxy(rule.to_destination, rule.destination_port))

    return proxies


def get_flocker_rules():
    """
    Look up all of the iptables rules created/managed by flocker.

    :return: An iterator of :py:class:`iptables_options` instances, one for
        each rule found.
    """
    # Life is horrible.
    # https://stackoverflow.com/questions/109553/how-can-i-programmatically-manage-iptables-rules-on-the-fly
    output = check_output([b"iptables-save"])

    # Find the beginning of the NAT table
    header = b"*nat\n"
    begin = output.find(header) + len(header)

    # Find the end of the NAT table
    footer = b"COMMIT\n"
    end = output.find(footer, begin)

    # Slice it out.
    nat = output[begin:end]

    for line in nat.splitlines():
        if line.startswith(b":"):
            # Skip these lines describing a chain or the table overall.
            continue

        options = parse_iptables_options(line.split())

        if options.comment == FLOCKER_COMMENT_MARKER:
            yield options


def parse_iptables_options(argv):
    """
    Parse a single line of iptables-save(8) output from the NAT table section.

    :param argv: A :py:class:`list` of :py:class:`bytes` instances like an
        iptables argv (not including ``b"iptables"`` as ``argv[0]``).

    :return: A :py:class:`iptables_options` instance holding the values taken
        from ``argv``.
    """
    # "Parsing" things like this:
    #
    # -A PREROUTING -p tcp -m tcp --dport 4567 -m addrtype --dst-type LOCAL
    #     -m comment --comment flocker -j DNAT --to-destination 10.1.2.3
    #
    # -A OUTPUT -p tcp -m tcp --dport 4567 -m addrtype --dst-type LOCAL -j DNAT
    #     --to-destination 10.1.2.3
    #
    # -A POSTROUTING -p tcp -m tcp --dport 4567 -j MASQUERADE
    #
    # To avoid having to know about every single possible current and future
    # iptables option, don't try to parse the whole line.  Just look for things
    # we expect and recognize.
    comment = None
    destination_port = None
    to_destination = None

    try:
        destination_port_index = argv.index(b"--dport")
        destination_port = int(argv[destination_port_index + 1])

        to_destination_index = argv.index(b"--to-destination")
        to_destination = IPAddress(argv[to_destination_index + 1])

        # Find the comment last so that the other two attributes always have a
        # value if the comment has a value.
        comment_index = argv.index(b"--comment")
        comment = argv[comment_index + 1]
    except (IndexError, ValueError):
        pass

    return iptables_options(comment, destination_port, to_destination)<|MERGE_RESOLUTION|>--- conflicted
+++ resolved
@@ -90,13 +90,14 @@
     # downstream client will be *very* confused if the node we're passing the
     # packet on to replies *directly* to them; and by confused I mean it will
     # be totally broken, of course) so we also need to "masquerade" in the
-<<<<<<< HEAD
-    # postrouting chain.  This changes the source address of the packet to the
-    # address of the external interface the packet is exiting upon.  Doing SNAT
-    # here would be a little bit more efficient because the kernel could avoid
-    # looking up the external interface's address for every single packet.  But
-    # it requires this code to know that address and it requires that if it
-    # ever changes the rule gets updated.  So we'll just masquerade for now.
+    # postrouting chain.  This changes the source address (ip and port) of the
+    # packet to the address of the external interface the packet is exiting
+    # upon.  Doing SNAT here would be a little bit more efficient because the
+    # kernel could avoid looking up the external interface's address for every
+    # single packet.  But it requires this code to know that address and it
+    # requires that if it ever changes the rule gets updated and it may require
+    # some steps to do port allocation (not sure what they are yet).  So we'll
+    # just masquerade for now.
     check_output([
             b"iptables",
 
@@ -120,38 +121,6 @@
             # Do the masquerading.
             b"--jump", b"MASQUERADE",
     ])
-=======
-    # postrouting chain.  This changes the source address (ip and port) of the
-    # packet to the address of the external interface the packet is exiting
-    # upon.  Doing SNAT here would be a little bit more efficient because the
-    # kernel could avoid looking up the external interface's address for every
-    # single packet.  But it requires this code to know that address and it
-    # requires that if it ever changes the rule gets updated and it may require
-    # some steps to do port allocation (not sure what they are yet).  So we'll
-    # just masquerade for now.
-
-    rule = Rule()
-
-    # We'll stick to matching the same kinds of packets we matched in the
-    # earlier stage.  We might want to change the factoring of this code to
-    # avoid the duplication - particularly in case we want to change the
-    # specifics of the filter.
-    #
-    # This omits the LOCAL addrtype check because at this point the packet is
-    # definitely leaving this host.
-    rule.protocol = b"tcp"
-    tcp = rule.create_match(b"tcp")
-    tcp.dport = unicode(port).encode("ascii")
-
-    # Do the masquerading.
-    rule.create_target(b"MASQUERADE")
-
-    # As described above, this transformation happens after routing decisions
-    # have been made and the packet is on its way out of the system.
-    # Therefore, append the rule to the POSTROUTING chain.
-    postrouting = Chain(nat, b"POSTROUTING")
-    postrouting.append_rule(rule)
->>>>>>> 2655bdee
 
     # Secret level!!  Traffic that originates *on* the host bypasses the
     # PREROUTING chain.  Instead, it passes through the OUTPUT chain.  If we
