--- conflicted
+++ resolved
@@ -15,7 +15,6 @@
 from twisted.python.filepath import FilePath
 
 
-<<<<<<< HEAD
 class _Proxy(namedtuple("_Proxy", "ip port")):
     """
     :ivar ipaddr.IPv4Address ip: The IPv4 address towards which this proxy
@@ -25,10 +24,7 @@
     """
 
 
-def create(ip, port):
-=======
 def create_proxy_to(ip, port):
->>>>>>> c974c5d4
     """
     Create a new TCP proxy to `ip` on port `port`.
 
