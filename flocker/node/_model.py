# Copyright Hybrid Logic Ltd.  See LICENSE file for details.
# -*- test-case-name: flocker.node.test.test_model -*-

"""
Record types for representing deployment models.
"""

from characteristic import attributes


@attributes(["repository", "tag"], defaults=dict(tag=u'latest'))
class DockerImage(object):
    """
    An image that can be used to run an application using Docker.

    :ivar unicode repository: eg ``u"hybridcluster/flocker"``
    :ivar unicode tag: eg ``u"release-14.0"``
    :ivar unicode full_name: A readonly property which combines the repository
        and tag in a format that can be passed to `docker run`.
    """

    @property
    def full_name(self):
        return "{repository}:{tag}".format(
            repository=self.repository, tag=self.tag)

    @classmethod
    def from_string(cls, input):
        """
        Given a Docker image name, return a :class:`DockerImage`.

        :param unicode input: A Docker image name in the format
            ``repository[:tag]``.

        :raises ValueError: If Docker image name is not in a valid format.

        :returns: A ``DockerImage`` instance.
        """
        kwargs = {}
        parts = input.rsplit(u':', 1)
        repository = parts[0]
        if not repository:
            raise ValueError("Docker image names must have format "
                             "'repository[:tag]'. Found '{image_name}'."
                             .format(image_name=input))
        kwargs['repository'] = repository
        if len(parts) == 2:
            kwargs['tag'] = parts[1]
        return cls(**kwargs)


<<<<<<< HEAD
@attributes(["name", "mountpoint"])
class AttachedVolume(object):
    """
    A volume attached to an application to be deployed.

    :ivar unicode name: A short, human-readable identifier for this
        volume. For now this is always the same as the name of the
        application it is attached to (see
        https://github.com/ClusterHQ/flocker/issues/49).

    :ivar FilePath mountpoint: The path within the container where this
        volume should be mounted, or ``None`` if unknown
        (see https://github.com/ClusterHQ/flocker/issues/289).
    """


@attributes(["name", "image", "ports", "volume"],
            defaults=dict(image=None, ports=None, volume=None))
=======
@attributes(
    ["name", "image", "ports"], defaults=dict(image=None, ports=frozenset()))
>>>>>>> de7e71af
class Application(object):
    """
    A single `application <http://12factor.net/>`_ to be deployed.

    XXX: The image and ports attributes defaults to `None` until we have a way
    to interrogate geard for the docker images associated with its containers.
    See https://github.com/ClusterHQ/flocker/issues/207

    XXX: Only the name is compared in equality checks. See
    https://github.com/ClusterHQ/flocker/issues/267

    :ivar unicode name: A short, human-readable identifier for this
        application.  For example, ``u"site-example.com"`` or
        ``u"pgsql-payroll"``.

    :ivar DockerImage image: An image that can be used to run this
        containerized application.

    :ivar frozenset ports: A ``frozenset`` of ``Port`s that should be exposed
        to the outside world.

    :ivar volume: ``None`` if there is no volume, otherwise a
        ``AttachedVolume`` instance.
    """


@attributes(["hostname", "applications"])
class Node(object):
    """
    A single node on which applications will be managed (deployed,
    reconfigured, destroyed, etc).

    :ivar unicode hostname: The hostname of the node.  This must be a
        resolveable name so that Flocker can connect to the node.  This may be
        a literal IP address instead of a proper hostname.

    :ivar frozenset applications: A ``frozenset`` of ``Application`` instances
        describing the applications which are to run on this ``Node``.
    """


@attributes(["nodes"])
class Deployment(object):
    """
    A ``Deployment`` describes the configuration of a number of applications on
    a number of cooperating nodes.  This might describe the real state of an
    existing deployment or be used to represent a desired future state.

    :ivar frozenset nodes: A ``frozenset`` containing ``Node`` instances
        describing the configuration of each cooperating node.
    """


@attributes(['internal_port', 'external_port'])
class Port(object):
    """
    A record representing the mapping between a port exposed internally by an
    application and the corresponding port exposed to the outside world.

    :ivar int internal_port: The port number exposed by the application.
    :ivar int external_port: The port number exposed to the outside world.
    """


@attributes(["applications_to_start", "applications_to_stop"])
class StateChanges(object):
    """
    ``StateChanges`` describes changes necessary to make to the current
    state. This might be because of user-specified configuration changes.

    :ivar set applications_to_start: The applications which must be started.
    :ivar set applications_to_stop: The applications which must be stopped.
    """<|MERGE_RESOLUTION|>--- conflicted
+++ resolved
@@ -49,7 +49,6 @@
         return cls(**kwargs)
 
 
-<<<<<<< HEAD
 @attributes(["name", "mountpoint"])
 class AttachedVolume(object):
     """
@@ -67,11 +66,7 @@
 
 
 @attributes(["name", "image", "ports", "volume"],
-            defaults=dict(image=None, ports=None, volume=None))
-=======
-@attributes(
-    ["name", "image", "ports"], defaults=dict(image=None, ports=frozenset()))
->>>>>>> de7e71af
+            defaults=dict(image=None, ports=frozenset(), volume=None))
 class Application(object):
     """
     A single `application <http://12factor.net/>`_ to be deployed.
