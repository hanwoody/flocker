# Copyright Hybrid Logic Ltd.  See LICENSE file for details.

"""
Tests for ``flocker.node._config``.
"""

from __future__ import unicode_literals, absolute_import

from yaml import safe_load

from twisted.python.filepath import FilePath
from twisted.trial.unittest import SynchronousTestCase
from .._config import (
    ConfigurationError, Configuration, configuration_to_yaml,
    current_from_configuration,
    )
from .._model import (
    Application, AttachedVolume, DockerImage, Deployment, Node, Port, Link,
)


class ApplicationsFromConfigurationTests(SynchronousTestCase):
    """
    Tests for ``Configuration._applications_from_configuration``.
    """
    def test_error_on_environment_var_not_stringtypes(self):
        """
        ``Configuration._applications.from_configuration`` raises a
        ``ConfigurationError`` if the application_configuration's
        ``u"environment"`` dictionary contains a key with a value
        that is not of ``types.StringTypes``.
        """
        config = {
            'mysql-hybridcluster': {
                'image': 'clusterhq/mysql',
                'environment': {
                    'MYSQL_PORT_3306_TCP': 3307,
                    'WP_ADMIN_USERNAME': "admin"
                }
            }
        }
        error_message = (
            "Application 'mysql-hybridcluster' has a config error. "
            "Environment variable 'MYSQL_PORT_3306_TCP' must be of type "
            "string or unicode; got 'int'.")
        parser = Configuration()
        exception = self.assertRaises(ConfigurationError,
                                      parser._parse_environment_config,
                                      'mysql-hybridcluster',
                                      config['mysql-hybridcluster'])
        self.assertEqual(
<<<<<<< HEAD
            "Application 'mysql-hybridcluster' has a config error. "
            "Environment variable 'MYSQL_PORT_3306_TCP' must be a string; "
            "got type 'int'.",
            exception.message
        )

    def test_error_on_environment_var_name_not_stringtypes(self):
        """
        ``Configuration._applications.from_configuration`` raises a
        ``ConfigurationError`` if the application_configuration's
        ``u"environment"`` dictionary contains a key that is not of
        ``types.StringTypes``.
        """
        config = {
            'mysql-hybridcluster': {
                'image': 'clusterhq/mysql',
                'environment': {
                    56: "test",
                }
            }
        }
        parser = Configuration()
        exception = self.assertRaises(ConfigurationError,
                                      parser._parse_environment_config,
                                      'mysql-hybridcluster',
                                      config['mysql-hybridcluster'])
        self.assertEqual(
            "Application 'mysql-hybridcluster' has a config error. "
            "Environment variable name must be a string; "
            "got type 'int'.",
            exception.message
=======
            exception.message,
            error_message
>>>>>>> a791bf98
        )

    def test_error_on_environment_vars_not_dict(self):
        """
        ``Configuration._applications.from_configuration`` raises a
        ``ConfigurationError`` if the application_configuration's
        ``u"environment"`` key is not a dictionary.
        """
        config = {
            'mysql-hybridcluster': {
                'image': 'clusterhq/mysql',
                'environment': 'foobar'
            }
        }
        parser = Configuration()
        exception = self.assertRaises(ConfigurationError,
                                      parser._parse_environment_config,
                                      'mysql-hybridcluster',
                                      config['mysql-hybridcluster'])
        self.assertEqual(
            "Application 'mysql-hybridcluster' has a config error. "
            "'environment' must be a dictionary of key/value pairs; "
            "got type 'unicode'.",
            exception.message
        )

    def test_error_on_missing_application_key(self):
        """
        ``Configuration._applications_from_configuration`` raises a
        ``ConfigurationError`` if the application_configuration does not
        contain an ``u"application"`` key.
        """
        parser = Configuration()
        exception = self.assertRaises(ConfigurationError,
                                      parser._applications_from_configuration,
                                      {})
        self.assertEqual(
            "Application configuration has an error. "
            "Missing 'applications' key.",
            exception.message
        )

    def test_error_on_missing_version_key(self):
        """
        ``Configuration._applications_from_configuration`` raises a
        ``ConfigurationError`` if the application_configuration does not
        contain an ``u"version"`` key.
        """
        config = dict(applications={})
        parser = Configuration()
        exception = self.assertRaises(ConfigurationError,
                                      parser._applications_from_configuration,
                                      config)
        self.assertEqual(
            "Application configuration has an error. "
            "Missing 'version' key.",
            exception.message
        )

    def test_error_on_incorrect_version(self):
        """
        ``Configuration._applications_from_configuration`` raises a
        ``ConfigurationError`` if the version specified is not 1.
        """
        config = dict(applications={}, version=2)
        parser = Configuration()
        exception = self.assertRaises(ConfigurationError,
                                      parser._applications_from_configuration,
                                      config)
        self.assertEqual(
            "Application configuration has an error. "
            "Incorrect version specified.",
            exception.message
        )

    def test_error_on_missing_application_attributes(self):
        """
        ``Configuration._applications_from_configuration`` raises a
        ``ConfigurationError`` if the application_configuration does not
        contain all the attributes of an ``Application`` record.
        """
        config = dict(applications={'mysql-hybridcluster': {}}, version=1)
        parser = Configuration()
        exception = self.assertRaises(ConfigurationError,
                                      parser._applications_from_configuration,
                                      config)
        self.assertEqual(
            "Application 'mysql-hybridcluster' has a config error. "
            "Missing value for 'image'.",
            exception.message
        )

    def test_error_on_extra_application_attributes(self):
        """
        ``Configuration._applications_from_configuration`` raises a
        ``ConfigurationError`` if the application_configuration contains
        unrecognised Application attribute names.
        """
        config = dict(
            version=1,
            applications={
                'mysql-hybridcluster': dict(image='foo/bar:baz', foo='bar',
                                            baz='quux')})
        parser = Configuration()
        exception = self.assertRaises(ConfigurationError,
                                      parser._applications_from_configuration,
                                      config)
        self.assertEqual(
            "Application 'mysql-hybridcluster' has a config error. "
            "Unrecognised keys: baz, foo.",
            exception.message
        )

    def test_error_invalid_dockerimage_name(self):
        """
        ``Configuration._applications_from_configuration`` raises a
        ``ConfigurationError`` if the application_configuration uses invalid
        Docker image names.
        """
        invalid_docker_image_name = ':baz'
        config = dict(
            version=1,
            applications={'mysql-hybridcluster': dict(
                image=invalid_docker_image_name)})
        parser = Configuration()
        exception = self.assertRaises(ConfigurationError,
                                      parser._applications_from_configuration,
                                      config)
        self.assertEqual(
            "Application 'mysql-hybridcluster' has a config error. "
            "Invalid Docker image name. "
            "Docker image names must have format 'repository[:tag]'. "
            "Found ':baz'.",
            exception.message
        )

    def test_environment_variables_none_if_missing(self):
        """
        ``Configuration._parse_environment_config`` returns ``None``
        if passed an application config that does not include an
        ``environment`` key.
        """
        config = {
            'mysql-hybridcluster': {
                'image': 'flocker/mysql'
            }
        }
        parser = Configuration()
        self.assertIsNone(parser._parse_environment_config(
            'mysql-hybridcluster',
            config
        ))

    def test_dict_of_applications_environment(self):
        """
        ``Configuration._parse_environment_config`` returns a ``dict``
        of ``unicode`` values, one for each environment variable key in the
        supplied application configuration.
        """
        config = {
            'site-hybridcluster': {
                'image': 'flocker/wordpress:v1.0.0',
                'ports': [dict(internal=80, external=8080)],
                'environment': {
                    'MYSQL_PORT_3306_TCP': 'tcp://172.16.255.250:3306',
                    'WP_ADMIN_USERNAME': 'administrator',
                },
            }
        }
        parser = Configuration()
        environment_vars = parser._parse_environment_config(
            'site-hybridcluster', config['site-hybridcluster'])
        expected_result = frozenset({
            'MYSQL_PORT_3306_TCP': u'tcp://172.16.255.250:3306',
            'WP_ADMIN_USERNAME': u'administrator',
        }.items())
        self.assertEqual(expected_result, environment_vars)

    def test_dict_of_applications(self):
        """
        ``Configuration._applications_from_configuration`` returns a ``dict``
        of ``Application`` instances, one for each application key in the
        supplied configuration.
        """
        config = dict(
            version=1,
            applications={
                'mysql-hybridcluster': dict(
                    image='flocker/mysql:v1.0.0',
                    volume={'mountpoint': b'/var/mysql/data'}
                ),
                'site-hybridcluster': {
                    'image': 'flocker/wordpress:v1.0.0',
                    'ports': [dict(internal=80, external=8080)],
                    'environment': {
                        'MYSQL_PORT_3306_TCP': 'tcp://172.16.255.250:3306',
                        'WP_ADMIN_USERNAME': 'administrator',
                    },
                }
            }
        )
        parser = Configuration()
        applications = parser._applications_from_configuration(config)
        expected_applications = {
            'mysql-hybridcluster': Application(
                name='mysql-hybridcluster',
                image=DockerImage(repository='flocker/mysql', tag='v1.0.0'),
                ports=frozenset(),
                links=frozenset(),
                volume=AttachedVolume(
                    name='mysql-hybridcluster',
                    mountpoint=FilePath(b'/var/mysql/data'))),
            'site-hybridcluster': Application(
                name='site-hybridcluster',
                image=DockerImage(repository='flocker/wordpress',
                                  tag='v1.0.0'),
                ports=frozenset([Port(internal_port=80,
                                      external_port=8080)]),
                links=frozenset(),
                environment=frozenset({
                    'MYSQL_PORT_3306_TCP': 'tcp://172.16.255.250:3306',
                    'WP_ADMIN_USERNAME': 'administrator'
                }.items())
            ),
        }
        self.assertEqual(expected_applications, applications)

    def test_applications_hashable(self):
        """
        `Application` instances returned by
        ``Configuration._applications_from_configuration`` are hashable
        and a `frozenset` of `Application` instances can be created.
        """
        parser = Configuration()
        config = dict(
            version=1,
            applications={
                'mysql-hybridcluster': {
                    'image': 'clusterhq/mysql:v1.0.0',
                    'ports': [dict(internal=3306, external=3306)],
                    'volume': {'mountpoint': b'/var/lib/mysql'},
                },
                'site-hybridcluster': {
                    'image': 'clusterhq/wordpress:v1.0.0',
                    'ports': [dict(internal=80, external=8080)],
                    'links': [{'alias': 'mysql', 'local_port': 3306,
                               'remote_port': 3306}],
                    'volume': {'mountpoint': b'/var/www/data'},
                    'environment': {
                        'MYSQL_PORT_3306_TCP': 'tcp://172.16.255.250:3306'
                    },
                }
            }
        )
        applications = parser._applications_from_configuration(config)
        expected_applications = {
            'mysql-hybridcluster': Application(
                name='mysql-hybridcluster',
                image=DockerImage(repository='clusterhq/mysql', tag='v1.0.0'),
                ports=frozenset([Port(internal_port=3306,
                                      external_port=3306)]),
                links=frozenset(),
                volume=AttachedVolume(name='mysql-hybridcluster',
                                      mountpoint=FilePath(b'/var/lib/mysql'))
            ),
            'site-hybridcluster': Application(
                name='site-hybridcluster',
                image=DockerImage(repository='clusterhq/wordpress',
                                  tag='v1.0.0'),
                ports=frozenset([Port(internal_port=80, external_port=8080)]),
                links=frozenset([Link(local_port=3306, remote_port=3306,
                                      alias=u'mysql')]),
                volume=AttachedVolume(name='site-hybridcluster',
                                      mountpoint=FilePath(b'/var/www/data')),
                environment=frozenset({
                    'MYSQL_PORT_3306_TCP': 'tcp://172.16.255.250:3306'
                }.items())
            )
        }
        applications_set = frozenset(applications.values())
        expected_applications_set = frozenset(expected_applications.values())
        self.assertEqual(applications_set, expected_applications_set)

    def test_ports_missing_internal(self):
        """
        ``Configuration._applications_from_configuration`` raises a
        ``ConfigurationError`` if the application_configuration has a port
        entry that is missing the internal port.
        """
        config = dict(
            version=1,
            applications={'mysql-hybridcluster': dict(
                image='busybox',
                ports=[{'external': 90}],
                )})
        parser = Configuration()
        exception = self.assertRaises(ConfigurationError,
                                      parser._applications_from_configuration,
                                      config)
        self.assertEqual(
            "Application 'mysql-hybridcluster' has a config error. "
            "Invalid ports specification. Missing internal port.",
            exception.message
        )

    def test_ports_missing_external(self):
        """
        ``Configuration._applications_from_configuration`` raises a
        ``ConfigurationError`` if the application_configuration has a port
        entry that is missing the internal port.
        """
        config = dict(
            version=1,
            applications={'mysql-hybridcluster': dict(
                image='busybox',
                ports=[{'internal': 90}],
                )})
        parser = Configuration()
        exception = self.assertRaises(ConfigurationError,
                                      parser._applications_from_configuration,
                                      config)
        self.assertEqual(
            "Application 'mysql-hybridcluster' has a config error. "
            "Invalid ports specification. Missing external port.",
            exception.message
        )

    def test_ports_extra_keys(self):
        """
        ``Configuration._applications_from_configuration`` raises a
        ``ConfigurationError`` if the application_configuration has a port
        entry that has extra keys.
        """
        config = dict(
            version=1,
            applications={'mysql-hybridcluster': dict(
                image='busybox',
                ports=[{'internal': 90, 'external': 40,
                        'foo': 5, 'bar': 'six'}],
                )})
        parser = Configuration()
        exception = self.assertRaises(ConfigurationError,
                                      parser._applications_from_configuration,
                                      config)
        self.assertEqual(
            "Application 'mysql-hybridcluster' has a config error. "
            "Invalid ports specification. Unrecognised keys: bar, foo.",
            exception.message
        )

    def test_links_missing_local_port(self):
        """
        ``Configuration._applications_from_configuration`` raises a
        ``ConfigurationError`` if the application_configuration has a link
        entry that is missing the remote port.
        """
        config = dict(
            version=1,
            applications={'mysql-hybridcluster': dict(
                image='busybox',
                links=[{'remote_port': 90,
                        'alias': 'mysql'}],
                )})
        parser = Configuration()
        exception = self.assertRaises(ConfigurationError,
                                      parser._applications_from_configuration,
                                      config)
        self.assertEqual(
            "Application 'mysql-hybridcluster' has a config error. "
            "Invalid links specification. Missing local port.",
            exception.message
        )

    def test_links_missing_remote_port(self):
        """
        ``Configuration._applications_from_configuration`` raises a
        ``ConfigurationError`` if the application_configuration has a link
        entry that is missing the local port.
        """
        config = dict(
            version=1,
            applications={'mysql-hybridcluster': dict(
                image='busybox',
                links=[{'local_port': 90,
                        'alias': 'mysql'}],
                )})
        parser = Configuration()
        exception = self.assertRaises(ConfigurationError,
                                      parser._applications_from_configuration,
                                      config)
        self.assertEqual(
            "Application 'mysql-hybridcluster' has a config error. "
            "Invalid links specification. Missing remote port.",
            exception.message
        )

    def test_links_missing_alias(self):
        """
        ``Configuration._applications_from_configuration`` raises a
        ``ConfigurationError`` if the application_configuration has a link
        entry that is missing the alias.
        """
        config = dict(
            version=1,
            applications={'mysql-hybridcluster': dict(
                image='busybox',
                links=[{'local_port': 90, 'remote_port': 100}],
                )})
        parser = Configuration()
        exception = self.assertRaises(ConfigurationError,
                                      parser._applications_from_configuration,
                                      config)
        self.assertEqual(
            "Application 'mysql-hybridcluster' has a config error. "
            "Invalid links specification. Missing alias.",
            exception.message
        )

    def test_links_extra_keys(self):
        """
        ``Configuration._applications_from_configuration`` raises a
        ``ConfigurationError`` if the application_configuration has a link
        entry that has extra keys.
        """
        config = dict(
            version=1,
            applications={'mysql-hybridcluster': dict(
                image='busybox',
                links=[{'remote_port': 90, 'local_port': 40, 'alias': 'other',
                        'foo': 5, 'bar': 'six'}],
                )})
        parser = Configuration()
        exception = self.assertRaises(ConfigurationError,
                                      parser._applications_from_configuration,
                                      config)
        self.assertEqual(
            "Application 'mysql-hybridcluster' has a config error. "
            "Invalid links specification. Unrecognised keys: bar, foo.",
            exception.message
        )

    def test_error_on_link_alias_not_stringtypes(self):
        """
        ``Configuration._parse_link_configuration`` raises a
        ``ConfigurationError`` if a configured link has an alias that is not of
        ``types.StringTypes``.
        """
        links = [
            {
                'alias': ['not', 'a', 'string'],
                'local_port': 1234,
                'remote_port': 5678,
            }
        ]
        parser = Configuration()
        exception = self.assertRaises(ConfigurationError,
                                      parser._parse_link_configuration,
                                      'mysql-hybridcluster',
                                      links)
        self.assertEqual(
            "Application 'mysql-hybridcluster' has a config error. "
            "Link alias must be a string; got type 'list'.",
            exception.message
        )

    def test_error_on_link_local_port_not_int(self):
        """
        ``Configuration._parse_link_configuration`` raises a
        ``ConfigurationError`` if a configured link has an local port that is
        not of type ``int``.
        """
        links = [
            {
                'alias': "some-service",
                'local_port': 1.2,
                'remote_port': 5678,
            }
        ]
        parser = Configuration()
        exception = self.assertRaises(ConfigurationError,
                                      parser._parse_link_configuration,
                                      'mysql-hybridcluster',
                                      links)
        self.assertEqual(
            "Application 'mysql-hybridcluster' has a config error. "
            "Link's local port must be an int; got type 'float'.",
            exception.message
        )

    def test_error_on_link_remote_port_not_int(self):
        """
        ``Configuration._parse_link_configuration`` raises a
        ``ConfigurationError`` if a configured link has an remote port that is
        not of type ``int``.
        """
        links = [
            {
                'alias': "some-service",
                'local_port': 1234,
                'remote_port': 56.78,
            }
        ]
        parser = Configuration()
        exception = self.assertRaises(ConfigurationError,
                                      parser._parse_link_configuration,
                                      'mysql-hybridcluster',
                                      links)
        self.assertEqual(
            "Application 'mysql-hybridcluster' has a config error. "
            "Link's remote port must be an int; got type 'float'.",
            exception.message
        )

    def test_error_on_links_not_list(self):
        """
        ``Configuration._parse_link_configuration`` raises a
        ``ConfigurationError`` if the application_configuration's
        ``u"links"`` key is not a dictionary.
        """
        parser = Configuration()
        exception = self.assertRaises(ConfigurationError,
                                      parser._parse_link_configuration,
                                      'mysql-hybridcluster',
                                      u'not-a-list')
        self.assertEqual(
            "Application 'mysql-hybridcluster' has a config error. "
            "'links' must be a list of dictionaries; "
            "got type 'unicode'.",
            exception.message
        )

    def test_error_on_link_not_dictonary(self):
        """
        ``Configuration._parse_link_configuration`` raises a
        ``ConfigurationError`` if a link is not a dictionary.
        """
        parser = Configuration()
        exception = self.assertRaises(ConfigurationError,
                                      parser._parse_link_configuration,
                                      'mysql-hybridcluster',
                                      [u'not-a-dictionary'])
        self.assertEqual(
            "Application 'mysql-hybridcluster' has a config error. "
            "Link must be a dictionary; "
            "got type 'unicode'.",
            exception.message
        )

    def test_error_on_volume_extra_keys(self):
        """
        ``Configuration._applications_from_configuration`` raises a
        ``ConfigurationError`` error if the volume dictionary contains
        extra keys.
        """
        config = dict(
            version=1,
            applications={'mysql-hybridcluster': dict(
                image='busybox',
                volume={'mountpoint': b'/var/mysql/data',
                        'bar': 'baz',
                        'foo': 215},
            )}
        )
        parser = Configuration()
        exception = self.assertRaises(ConfigurationError,
                                      parser._applications_from_configuration,
                                      config)
        self.assertEqual(
            "Application 'mysql-hybridcluster' has a config error. "
            "Invalid volume specification. Unrecognised keys: bar, foo.",
            exception.message
        )

    def test_error_on_volume_missing_mountpoint(self):
        """
        ``Configuration._applications_from_configuration`` raises a
        ``ConfigurationError`` error if the volume key does not
        contain a mountpoint.
        """
        config = dict(
            version=1,
            applications={'mysql-hybridcluster': dict(
                image='busybox',
                volume={},
            )}
        )
        parser = Configuration()
        exception = self.assertRaises(ConfigurationError,
                                      parser._applications_from_configuration,
                                      config)
        self.assertEqual(
            "Application 'mysql-hybridcluster' has a config error. "
            "Invalid volume specification. Missing mountpoint.",
            exception.message
        )

    def test_error_on_volume_invalid_mountpoint(self):
        """
        ``Configuration._applications_from_configuration`` raises a
        ``ConfigurationError`` error if the specified volume mountpoint is
        not a valid absolute path.
        """
        config = dict(
            version=1,
            applications={'mysql-hybridcluster': dict(
                image='busybox',
                volume={'mountpoint': b'./.././var//'},
            )}
        )
        parser = Configuration()
        exception = self.assertRaises(ConfigurationError,
                                      parser._applications_from_configuration,
                                      config)
        self.assertEqual(
            "Application 'mysql-hybridcluster' has a config error. "
            "Invalid volume specification. Mountpoint ./.././var// is not an "
            "absolute path.",
            exception.message
        )

    def test_error_on_volume_mountpoint_not_ascii(self):
        """
        ``Configuration._applications_from_configuration`` raises a
        ``ConfigurationError`` error if the specified volume mountpoint is
        not a byte string.
        """
        mountpoint_unicode = u'\u2603'
        config = dict(
            version=1,
            applications={'mysql-hybridcluster': dict(
                image='busybox',
                volume={'mountpoint': mountpoint_unicode},
            )}
        )
        parser = Configuration()
        exception = self.assertRaises(ConfigurationError,
                                      parser._applications_from_configuration,
                                      config)
        self.assertEqual(
            "Application 'mysql-hybridcluster' has a config error. "
            "Invalid volume specification. Mountpoint {mount} contains "
            "non-ASCII (unsupported).".format(mount=mountpoint_unicode),
            exception.message
        )

    def test_error_on_invalid_volume_yaml(self):
        """
        ``Configuration._applications_from_configuration`` raises a
        ``ConfigurationError`` if the volume key is not a dictionary.
        """
        config = dict(
            version=1,
            applications={'mysql-hybridcluster': dict(
                image='busybox',
                volume='a random string',
            )}
        )
        parser = Configuration()
        exception = self.assertRaises(ConfigurationError,
                                      parser._applications_from_configuration,
                                      config)
        self.assertEqual(
            "Application 'mysql-hybridcluster' has a config error. "
            "Invalid volume specification. Unexpected value: a random string",
            exception.message
        )

    def test_lenient_mode(self):
        """
        ``Configuration._applications_from_configuration`` in lenient mode
        accepts a volume with a null mountpoint.
        """
        config = dict(
            version=1,
            applications={
                'mysql-hybridcluster': dict(
                    image='flocker/mysql:v1.0.0',
                    volume={'mountpoint': None}
                ),
            }
        )
        parser = Configuration(lenient=True)
        applications = parser._applications_from_configuration(config)
        expected_applications = {
            'mysql-hybridcluster': Application(
                name='mysql-hybridcluster',
                image=DockerImage(repository='flocker/mysql', tag='v1.0.0'),
                ports=frozenset(),
                links=frozenset(),
                volume=AttachedVolume(
                    name='mysql-hybridcluster',
                    mountpoint=None)),
        }
        self.assertEqual(expected_applications, applications)


class DeploymentFromConfigurationTests(SynchronousTestCase):
    """
    Tests for ``Configuration._deployment_from_configuration``.
    """
    def test_error_on_missing_nodes_key(self):
        """
        ``Configuration._deployment_from_config`` raises a
        ``ConfigurationError`` if the deployment_configuration does not
        contain an ``u"nodes"`` key.
        """
        parser = Configuration()
        exception = self.assertRaises(ConfigurationError,
                                      parser._deployment_from_configuration,
                                      {}, set())
        self.assertEqual(
            "Deployment configuration has an error. Missing 'nodes' key.",
            exception.message
        )

    def test_error_on_missing_version_key(self):
        """
        ``Configuration._deployment_from_config`` raises a
        ``ConfigurationError`` if the deployment_configuration does not
        contain an ``u"version"`` key.
        """
        config = dict(nodes={})
        parser = Configuration()
        exception = self.assertRaises(ConfigurationError,
                                      parser._deployment_from_configuration,
                                      config, set())
        self.assertEqual(
            "Deployment configuration has an error. Missing 'version' key.",
            exception.message
        )

    def test_error_on_incorrect_version(self):
        """
        ``Configuration._deployment_from_config`` raises a
        ``ConfigurationError`` if the version specified is not 1.
        """
        config = dict(nodes={}, version=2)
        parser = Configuration()
        exception = self.assertRaises(ConfigurationError,
                                      parser._deployment_from_configuration,
                                      config, set())
        self.assertEqual(
            "Deployment configuration has an error. "
            "Incorrect version specified.",
            exception.message
        )

    def test_error_on_non_list_applications(self):
        """
        ``_deployment_from_config`` raises a ``ValueError`` if the
        deployment_configuration contains application values not in the form of
        a list.
        """
        config = Configuration()
        exception = self.assertRaises(
            ConfigurationError,
            config._deployment_from_configuration,
            dict(version=1, nodes={'node1.example.com': None}),
            set()
        )
        self.assertEqual(
            'Node node1.example.com has a config error. '
            'Wrong value type: NoneType. '
            'Should be list.',
            exception.message
        )

    def test_error_on_unrecognized_application_name(self):
        """
        ``_deployment_from_config`` raises a ``ValueError`` if the
        deployment_configuration refers to a non-existent application.
        """
        applications = {
            'mysql-hybridcluster': Application(
                name='mysql-hybridcluster',
                image=Application(
                    name='mysql-hybridcluster',
                    image=DockerImage(repository='flocker/mysql',
                                      tag='v1.0.0'))
            )
        }
        config = Configuration()
        exception = self.assertRaises(
            ConfigurationError,
            config._deployment_from_configuration,
            dict(
                version=1,
                nodes={'node1.example.com': ['site-hybridcluster']}),
            applications
        )
        self.assertEqual(
            'Node node1.example.com has a config error. '
            'Unrecognised application name: site-hybridcluster.',
            exception.message
        )

    def test_set_on_success(self):
        """
        ``_deployment_from_config`` returns a set of ``Node`` objects. One for
        each key in the supplied nodes dictionary.
        """
        applications = {
            'mysql-hybridcluster': Application(
                name='mysql-hybridcluster',
                image=Application(
                    name='mysql-hybridcluster',
                    image=DockerImage(repository='flocker/mysql',
                                      tag='v1.0.0'))
            )
        }
        config = Configuration()
        result = config._deployment_from_configuration(
            dict(
                version=1,
                nodes={'node1.example.com': ['mysql-hybridcluster']}),
            applications
        )

        expected = set([
            Node(
                hostname='node1.example.com',
                applications=frozenset(applications.values())
            )
        ])

        self.assertEqual(expected, result)


class ModelFromConfigurationTests(SynchronousTestCase):
    """
    Tests for ``Configuration.model_from_configuration``.
    """
    def test_model_from_configuration_empty(self):
        """
        ``Configuration.model_from_configuration`` returns an empty
        ``Deployment`` object if supplied with empty configurations.
        """
        config = Configuration()
        application_configuration = {'applications': {}, 'version': 1}
        deployment_configuration = {'nodes': {}, 'version': 1}
        result = config.model_from_configuration(
            application_configuration, deployment_configuration)
        expected_result = Deployment(nodes=frozenset())
        self.assertEqual(expected_result, result)

    def test_model_from_configuration(self):
        """
        ``Configuration.model_from_configuration`` returns a
        ``Deployment`` object with ``Nodes`` for each supplied node key.
        """
        config = Configuration()
        application_configuration = {
            'version': 1,
            'applications': {
                'mysql-hybridcluster': {'image': 'flocker/mysql:v1.2.3'},
                'site-hybridcluster': {'image': 'flocker/nginx:v1.2.3'}
            }
        }
        deployment_configuration = {
            'version': 1,
            'nodes': {
                'node1.example.com': ['mysql-hybridcluster'],
                'node2.example.com': ['site-hybridcluster'],
            }
        }
        result = config.model_from_configuration(
            application_configuration, deployment_configuration)
        expected_result = Deployment(
            nodes=frozenset([
                Node(
                    hostname='node1.example.com',
                    applications=frozenset([
                        Application(
                            name='mysql-hybridcluster',
                            image=DockerImage(
                                repository='flocker/mysql',
                                tag='v1.2.3'
                            ),
                            ports=frozenset(),
                            links=frozenset(),
                        ),
                    ])
                ),
                Node(
                    hostname='node2.example.com',
                    applications=frozenset([
                        Application(
                            name='site-hybridcluster',
                            image=DockerImage(
                                repository='flocker/nginx',
                                tag='v1.2.3'
                            ),
                            ports=frozenset(),
                            links=frozenset(),
                        ),
                    ])
                )
            ])
        )
        self.assertEqual(expected_result, result)


class ConfigurationToYamlTests(SynchronousTestCase):
    """
    Tests for ``Configuration.configuration_to_yaml``.
    """
    def test_no_applications(self):
        """
        A dict with a version and empty applications list are returned if no
        applications are supplied.
        """
        applications = set()
        result = configuration_to_yaml(applications)
        expected = {'applications': {}, 'version': 1}
        self.assertEqual(safe_load(result), expected)

    def test_one_application(self):
        """
        A dictionary of application name -> image is produced where there
        is only one application in the set passed to the
        ``configuration_to_yaml`` method.
        """
        applications = {
            Application(
                name='mysql-hybridcluster',
                image=Application(
                    name='mysql-hybridcluster',
                    image=DockerImage(repository='flocker/mysql',
                                      tag='v1.0.0'))
            )
        }
        result = configuration_to_yaml(applications)
        expected = {
            'applications': {
                'mysql-hybridcluster': {'image': 'unknown', 'ports': []}
            },
            'version': 1
        }
        self.assertEqual(safe_load(result), expected)

    def test_multiple_applications(self):
        """
        The dictionary includes a representation of each supplied application.
        """
        applications = {
            Application(
                name='mysql-hybridcluster',
                image=Application(
                    name='mysql-hybridcluster',
                    image=DockerImage(repository='flocker/mysql',
                                      tag='v1.0.0'))
            ),
            Application(
                name='site-hybridcluster',
                image=DockerImage(repository='flocker/wordpress',
                                  tag='v1.0.0')
            )
        }
        result = configuration_to_yaml(applications)
        expected = {
            'applications': {
                'site-hybridcluster': {
                    'image': 'unknown',
                    'ports': []
                },
                'mysql-hybridcluster': {'image': 'unknown', 'ports': []}
            },
            'version': 1
        }
        self.assertEqual(safe_load(result), expected)

    def test_application_ports(self):
        """
        The dictionary includes a representation of each supplied application,
        including exposed internal and external ports where the
        ``Application`` specifies these.
        """
        applications = {
            Application(
                name='site-hybridcluster',
                image=DockerImage(repository='flocker/wordpress',
                                  tag='v1.0.0'),
                ports=frozenset([Port(internal_port=80,
                                      external_port=8080)])
            )
        }
        result = configuration_to_yaml(applications)
        expected = {
            'applications': {
                'site-hybridcluster': {
                    'image': 'unknown',
                    'ports': [{'internal': 80, 'external': 8080}]
                },
            },
            'version': 1
        }
        self.assertEqual(safe_load(result), expected)

    def test_application_links(self):
        """
        The dictionary includes a representation of each supplied application,
        including links to other application when the ``Application`` specifies
        these.
        """
        applications = {
            Application(
                name='site-hybridcluster',
                image=DockerImage(repository='flocker/wordpress',
                                  tag='v1.0.0'),
                links=frozenset([Link(local_port=3306,
                                      remote_port=63306,
                                      alias='mysql')])
            )
        }
        result = configuration_to_yaml(applications)
        expected = {
            'applications': {
                'site-hybridcluster': {
                    'image': 'unknown',
                    'ports': [],
                    'links': [{'local_port': 3306, 'remote_port': 63306,
                               'alias': 'mysql'}]
                },
            },
            'version': 1
        }
        self.assertEqual(safe_load(result), expected)

    def test_application_with_volume_includes_mountpoint(self):
        """
        If the supplied applications have a volume, the resulting yaml will
        also include the volume mountpoint.
        """
        applications = {
            Application(
                name='mysql-hybridcluster',
                image=DockerImage(repository='flocker/mysql', tag='v1.0.0'),
                ports=frozenset(),
                volume=AttachedVolume(
                    name='mysql-hybridcluster',
                    mountpoint=FilePath(b'/var/mysql/data'))
            ),
            Application(
                name='site-hybridcluster',
                image=DockerImage(repository='flocker/wordpress',
                                  tag='v1.0.0'),
                ports=frozenset([Port(internal_port=80,
                                      external_port=8080)])
            )
        }
        result = configuration_to_yaml(applications)
        expected = {
            'applications': {
                'site-hybridcluster': {
                    'image': 'unknown',
                    'ports': [{'internal': 80, 'external': 8080}]
                },
                'mysql-hybridcluster': {
                    'volume': {'mountpoint': None},
                    'image': 'unknown',
                    'ports': []
                }
            },
            'version': 1
        }
        self.assertEqual(safe_load(result), expected)

    def test_yaml_parsable_configuration(self):
        """
        The YAML output of ``configuration_to_yaml`` can be successfully
        parsed and then loaded in to ``Application``\ s by
        ``Configuration._applications_from_configuration``
        """
        applications = {
            Application(
                name='mysql-hybridcluster',
                image=DockerImage(repository='flocker/mysql', tag='v1.0.0'),
                ports=frozenset(),
                links=frozenset(),
                volume=AttachedVolume(
                    name='mysql-hybridcluster',
                    # Mountpoint will only be available once
                    # https://github.com/ClusterHQ/flocker/issues/289 is
                    # fixed.
                    mountpoint=None)
            ),
            Application(
                name='site-hybridcluster',
                image=DockerImage(repository='flocker/wordpress',
                                  tag='v1.0.0'),
                ports=frozenset([Port(internal_port=80,
                                      external_port=8080)]),
                links=frozenset([Link(local_port=3306,
                                      remote_port=63306,
                                      alias='mysql')]),
            )
        }
        expected_applications = {
            b'mysql-hybridcluster': Application(
                name=b'mysql-hybridcluster',
                image=DockerImage(repository='unknown'),
                ports=frozenset(),
                links=frozenset(),
                volume=AttachedVolume(
                    name=b'mysql-hybridcluster',
                    mountpoint=None,
                )
            ),
            b'site-hybridcluster': Application(
                name=b'site-hybridcluster',
                image=DockerImage(repository='unknown'),
                ports=frozenset([Port(internal_port=80,
                                      external_port=8080)]),
                links=frozenset([Link(local_port=3306,
                                      remote_port=63306,
                                      alias='mysql')]),
            )
        }
        result = configuration_to_yaml(applications)
        config = Configuration(lenient=True)
        apps = config._applications_from_configuration(safe_load(result))
        self.assertEqual(apps, expected_applications)


class CurrentFromConfigurationTests(SynchronousTestCase):
    """
    Tests for ``current_from_configuration``.
    """
    def test_deployment(self):
        """
        ``current_from_configuration`` creates a ``Deployment`` object with
        the appropriate configuration for each included node.
        """
        config = {'example.com': {
            'applications': {
                'site-hybridcluster': {
                    'image': 'unknown',
                },
                'mysql-hybridcluster': {
                    'image': 'unknown',
                }
            },
            'version': 1
        }}
        expected = Deployment(nodes=frozenset([
            Node(hostname='example.com', applications=frozenset([
                Application(
                    name='mysql-hybridcluster',
                    image=DockerImage.from_string('unknown'),
                    ports=frozenset(),
                    links=frozenset(),
                ),
                Application(
                    name='site-hybridcluster',
                    image=DockerImage.from_string('unknown'),
                    ports=frozenset(),
                    links=frozenset(),
                )]))]))
        self.assertEqual(expected,
                         current_from_configuration(config))

    def test_multiple_hosts(self):
        """
        ``current_from_configuration`` can handle information from multiple
        hosts.
        """
        config = {
            'example.com': {
                'applications': {
                    'site-hybridcluster': {
                        'image': 'unknown',
                    },
                },
                'version': 1,
            },
            'example.net': {
                'applications': {
                    'mysql-hybridcluster': {
                        'image': 'unknown',
                    }
                },
                'version': 1,
            },
        }
        expected = Deployment(nodes=frozenset([
            Node(hostname='example.com', applications=frozenset([
                Application(
                    name='site-hybridcluster',
                    image=DockerImage.from_string('unknown'),
                    ports=frozenset(),
                    links=frozenset(),
                )])),
            Node(hostname='example.net', applications=frozenset([
                Application(
                    name='mysql-hybridcluster',
                    image=DockerImage.from_string('unknown'),
                    ports=frozenset(),
                    links=frozenset(),
                )]))]))
        self.assertEqual(expected,
                         current_from_configuration(config))

    def test_lenient(self):
        """
        Until https://github.com/ClusterHQ/flocker/issues/289 is fixed,
        ``current_from_configuration`` accepts ``None`` for volume
        mountpoints.
        """
        config = {'example.com': {
            'applications': {
                'mysql-hybridcluster': {
                    'image': 'unknown',
                    'volume': {'mountpoint': None},
                }
            },
            'version': 1
        }}
        expected = Deployment(nodes=frozenset([
            Node(hostname='example.com', applications=frozenset([
                Application(
                    name='mysql-hybridcluster',
                    image=DockerImage.from_string('unknown'),
                    ports=frozenset(),
                    links=frozenset(),
                    volume=AttachedVolume(
                        name='mysql-hybridcluster',
                        mountpoint=None,
                    )
                ),
            ]))]))
        self.assertEqual(expected,
                         current_from_configuration(config))<|MERGE_RESOLUTION|>--- conflicted
+++ resolved
@@ -41,19 +41,16 @@
         }
         error_message = (
             "Application 'mysql-hybridcluster' has a config error. "
-            "Environment variable 'MYSQL_PORT_3306_TCP' must be of type "
-            "string or unicode; got 'int'.")
+            "Environment variable 'MYSQL_PORT_3306_TCP' must be a string; "
+            "got type 'int'.")
         parser = Configuration()
         exception = self.assertRaises(ConfigurationError,
                                       parser._parse_environment_config,
                                       'mysql-hybridcluster',
                                       config['mysql-hybridcluster'])
         self.assertEqual(
-<<<<<<< HEAD
-            "Application 'mysql-hybridcluster' has a config error. "
-            "Environment variable 'MYSQL_PORT_3306_TCP' must be a string; "
-            "got type 'int'.",
-            exception.message
+            exception.message,
+            error_message
         )
 
     def test_error_on_environment_var_name_not_stringtypes(self):
@@ -71,20 +68,18 @@
                 }
             }
         }
+        error_message = (
+            "Application 'mysql-hybridcluster' has a config error. "
+            "Environment variable name must be a string; "
+            "got type 'int'.")
         parser = Configuration()
         exception = self.assertRaises(ConfigurationError,
                                       parser._parse_environment_config,
                                       'mysql-hybridcluster',
                                       config['mysql-hybridcluster'])
         self.assertEqual(
-            "Application 'mysql-hybridcluster' has a config error. "
-            "Environment variable name must be a string; "
-            "got type 'int'.",
-            exception.message
-=======
             exception.message,
-            error_message
->>>>>>> a791bf98
+            error_message,
         )
 
     def test_error_on_environment_vars_not_dict(self):
