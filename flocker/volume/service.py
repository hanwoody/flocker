--- conflicted
+++ resolved
@@ -332,7 +332,6 @@
     :ivar VolumeName name: The name of the volume.
     :ivar VolumeService service: The service that stores this volume.
     """
-
     def locally_owned(self):
         """
         Return whether this volume is locally owned.
@@ -367,59 +366,6 @@
         """
         return self.service.pool.get(self)
 
-<<<<<<< HEAD
-=======
-    @property
-    def _container_name(self):
-        """Return the corresponding Docker container name.
-
-        :return: Container name as ``bytes``.
-        """
-        # This duplicates logic in DockerClient; we can remove this when
-        # this logic is refactored to be based on DockerClient.
-        # https://github.com/ClusterHQ/flocker/issues/234
-        return b"flocker--%s-data" % (self.name.to_bytes(),)
-
-    def expose_to_docker(self, mount_path):
-        """
-        Create a container that will expose the volume to Docker at the given
-        mount path.
-
-        Can be called multiple times. Mount paths from previous calls will
-        be overridden.
-
-        :param FilePath mount_path: The path at which to mount the volume
-            within the container.
-
-        :return: ``Deferred`` firing when the operation is done.
-        """
-        local_path = self.get_filesystem().get_path().path
-        mount_path = mount_path.path
-        d = self.remove_from_docker()
-        d.addCallback(
-            lambda _:
-                _docker_command(reactor,
-                                [b"run", b"--name", self._container_name,
-                                 b"--volume=%s:%s:rw" % (local_path,
-                                                         mount_path),
-                                 b"busybox", b"/bin/true"]))
-        return d
-
-    def remove_from_docker(self):
-        """
-        Remove the Docker container created for the volume.
-
-        If no container exists this will silently do nothing.
-
-        :return: ``Deferred`` firing with ``None`` when the operation is
-           done.
-        """
-        d = _docker_command(reactor, [b"rm", self._container_name])
-        d.addErrback(lambda failure: failure.trap(CommandFailed))
-        d.addCallback(lambda _: None)
-        return d
-
->>>>>>> c2e2cf67
 
 @implementer(ICommandLineScript)
 class VolumeScript(object):
